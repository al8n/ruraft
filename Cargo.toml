--- conflicted
+++ resolved
@@ -4,11 +4,8 @@
   "core",
   "ruraft",
   "storage/snapshot",
-<<<<<<< HEAD
   "storage/wal",
-=======
   "storage/lightwal",
->>>>>>> 33836ae5
   "transport/net",
   "transport/tcp",
   "transport/grpc",
