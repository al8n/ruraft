--- conflicted
+++ resolved
@@ -487,11 +487,7 @@
   }
 }
 
-<<<<<<< HEAD
-impl<I: Id, A: Address, D: Data> Request<I, A, D> {
-=======
 impl<I, A, D> Request<I, A, D> {
->>>>>>> c0bfd46e
   pub const fn append_entries(req: AppendEntriesRequest<I, A, D>) -> Self {
     Self::AppendEntries(req)
   }
