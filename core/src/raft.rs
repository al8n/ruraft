--- conflicted
+++ resolved
@@ -1,15 +1,9 @@
 use std::{
-<<<<<<< HEAD
   sync::{
     atomic::{AtomicBool, Ordering},
     Arc,
   },
   time::{Duration, Instant}, collections::HashMap,
-=======
-  net::SocketAddr,
-  sync::{atomic::{Ordering, AtomicBool}, Arc},
-  time::Duration,
->>>>>>> 3a178f13
 };
 
 use agnostic::Runtime;
